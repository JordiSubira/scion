--- conflicted
+++ resolved
@@ -123,21 +123,12 @@
         """
         Main routine to handle incoming SCION packets.
         """
-<<<<<<< HEAD
         pkt = PathMgmtPacket(packet)
 
         if pkt.type == PMT.REQUEST:
             self.handle_path_request(pkt)
         elif pkt.type == PMT.RECORDS:
             self.dispatch_path_segment_record(pkt.payload)
-=======
-        spkt = SCIONPacket(packet)
-        ptype = get_type(spkt)
-        if ptype == PT.PATH_REQ:
-            self.handle_path_request(PathSegmentRequest(packet))
-        elif ptype == PT.PATH_REC:
-            self.dispatch_path_segment_record(PathSegmentRecords(packet))
->>>>>>> ba39c85a
         else:
             logging.warning("Type %d not supported.", pkt.type)
 
